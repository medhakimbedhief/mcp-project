--- conflicted
+++ resolved
@@ -20,11 +20,7 @@
 from smolagents.mcp_client import MCPClient
 
 with MCPClient(
-<<<<<<< HEAD
-    {"url": "https://abidlabs-mcp-tool-http.hf.space/gradio_api/mcp/sse", "transport": "sse"}
-=======
     {"url": "https://abidlabs-mcp-tool-http.hf.space/gradio_api/mcp/sse", "transport": "sse",}
->>>>>>> 2787f190
 ) as tools:
     # Tools from the remote server are available
     print("\n".join(f"{t.name}: {t.description}" for t in tools))
