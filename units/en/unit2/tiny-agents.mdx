--- conflicted
+++ resolved
@@ -75,19 +75,12 @@
 	"provider": "nebius",
 	"servers": [
 		{
-<<<<<<< HEAD
-         "type": "sse",
-         "url": "http://localhost:7860/gradio_api/mcp/sse"
-        }
-			}
-=======
 			"type": "stdio",
 			"command": "npx",
 			"args": [
 				"mcp-remote",
 				"http://localhost:7860/gradio_api/mcp/sse" // This is the MCP Server we created in the previous section
 			]
->>>>>>> 17f6f02d
 		}
 	]
 }
